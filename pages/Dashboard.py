from __future__ import annotations

from pathlib import Path

import altair as alt
import numpy as np
import pandas as pd
import scipy.stats as stats
import streamlit as st
<<<<<<< HEAD
=======
from sklearn.cluster import KMeans
>>>>>>> db9307e3
from typing import List, Tuple, Optional

from config import METRICS as CONFIG_METRICS
from utils.config import load_config
from utils.formatting import set_locale
from utils.styling import apply_theme
from persistence.csv_storage import CsvStorage
from persistence.repositories import AthletesRepo
from services.analytics_service import AnalyticsService
from services.speed_profile_service import SpeedProfileService
from services.timeseries_service import TimeseriesService


st.set_page_config(page_title="Running Manager - Dashboard", layout="wide")
apply_theme()
st.title("Dashboard")

CHART_WIDTH = 1100

cfg = load_config()
set_locale("fr_FR")
storage = CsvStorage(base_dir=Path(cfg.data_dir))
ath_repo = AthletesRepo(storage)
analytics = AnalyticsService(storage)
speed_profile_service = SpeedProfileService(cfg)
timeseries_service = TimeseriesService(cfg)


def _select_athlete() -> str | None:
    df = ath_repo.list()
    if df.empty:
        st.warning("Aucun athlète enregistré.")
        return None
    options = {
        f"{row.get('name') or 'Sans nom'} ({row.get('athleteId')})": row.get("athleteId")
        for _, row in df.iterrows()
    }
    label = st.selectbox("Athlète", list(options.keys()))
    return options.get(label)


def _load_daily_metrics(athlete_id: str) -> pd.DataFrame:
    df = storage.read_csv("daily_metrics.csv")
    if df.empty:
        return df
    df = df[df.get("athleteId") == athlete_id]
    if df.empty:
        return df
    df = df.copy()
    df["date"] = pd.to_datetime(df["date"], errors="coerce")
    df = df.dropna(subset=["date"])
    numeric_columns = [
        "distanceKm",
        "distanceEqKm",
        "timeSec",
        "trimp",
        "ascentM",
        "acuteDistanceKm",
        "chronicDistanceKm",
        "acuteDistanceEqKm",
        "chronicDistanceEqKm",
        "acuteTimeSec",
        "chronicTimeSec",
        "acuteTrimp",
        "chronicTrimp",
        "acuteAscentM",
        "chronicAscentM",
    ]
    for column in numeric_columns:
        if column in df.columns:
            df[column] = pd.to_numeric(df[column], errors="coerce").fillna(0.0)
    df = df.sort_values("date")
    return df.reset_index(drop=True)


def _training_load_chart(df: pd.DataFrame, metric_key: str, metric_cfg: dict) -> alt.Chart:
    planned_col = metric_cfg["chronic"]
    acute_col = metric_cfg["acute"]

    working = df[["date", planned_col, acute_col]].copy()
    working[planned_col] = pd.to_numeric(working[planned_col], errors="coerce").fillna(0.0)
    working[acute_col] = pd.to_numeric(working[acute_col], errors="coerce").fillna(0.0)
    working["chronic_lower"] = 0.75 * working[planned_col]
    working["chronic_upper"] = 1.5 * working[planned_col]

    base = alt.Chart(working).encode(x=alt.X("date:T", title="Date"))

    fill = base.mark_area(opacity=0.2, color="#2563eb").encode(
        y=alt.Y("chronic_lower:Q", title=metric_cfg["label"]),
        y2="chronic_upper:Q",
    )

    chronic_line = base.mark_line(color="#1d4ed8", strokeWidth=2).encode(y=f"{planned_col}:Q")
    acute_line = base.mark_line(color="#f97316", strokeWidth=2).encode(y=f"{acute_col}:Q")

    return (
        (fill + chronic_line + acute_line)
        .encode(
            tooltip=[
                alt.Tooltip("date:T", title="Date"),
                alt.Tooltip(planned_col, title="Charge chronique", format=".2f"),
                alt.Tooltip(acute_col, title="Charge aiguë", format=".2f"),
            ]
        )
        .properties(height=340)
    )


athlete_id = _select_athlete()
if not athlete_id:
    st.stop()

daily_metrics = _load_daily_metrics(athlete_id)
if daily_metrics.empty:
    st.info("Aucune donnée journalière disponible pour cet athlète.")
    st.stop()

# --- Date range controls (same behavior as Analytics) ---
min_plan, max_plan = analytics.planned_date_bounds(athlete_id)

min_candidates = [daily_metrics["date"].min().date()]
if min_plan:
    min_candidates.append(min_plan)
min_date = min(min_candidates)

max_candidates = [daily_metrics["date"].max().date(), pd.Timestamp.today().date()]
if max_plan:
    max_candidates.append(max_plan)
max_date = max(max_candidates)

default_end = max_date
default_start = max(min_date, default_end - pd.Timedelta(days=28).to_pytimedelta())

if "dashboard_range" not in st.session_state:
    st.session_state["dashboard_range"] = (
        pd.Timestamp(default_start).to_pydatetime(),
        pd.Timestamp(default_end).to_pydatetime(),
    )

col_btn1, col_btn2, col_btn3, col_btn4 = st.columns(4)
if col_btn1.button("7 jours"):
    st.session_state["dashboard_range"] = (
        (pd.Timestamp(max_date) - pd.Timedelta(days=7)).to_pydatetime(),
        pd.Timestamp(max_date).to_pydatetime(),
    )
if col_btn2.button("28 jours"):
    st.session_state["dashboard_range"] = (
        (pd.Timestamp(max_date) - pd.Timedelta(days=28)).to_pydatetime(),
        pd.Timestamp(max_date).to_pydatetime(),
    )
if col_btn3.button("3 mois"):
    st.session_state["dashboard_range"] = (
        (pd.Timestamp(max_date) - pd.DateOffset(months=3)).to_pydatetime(),
        pd.Timestamp(max_date).to_pydatetime(),
    )
if col_btn4.button("1 an"):
    st.session_state["dashboard_range"] = (
        (pd.Timestamp(max_date) - pd.DateOffset(years=1)).to_pydatetime(),
        pd.Timestamp(max_date).to_pydatetime(),
    )

start_dt, end_dt = st.slider(
    "Période",
    min_value=pd.Timestamp(min_date).to_pydatetime(),
    max_value=pd.Timestamp(max_date).to_pydatetime(),
    value=(
        pd.to_datetime(st.session_state["dashboard_range"][0]).to_pydatetime(),
        pd.to_datetime(st.session_state["dashboard_range"][1]).to_pydatetime(),
    ),
    format="YYYY-MM-DD",
)
st.session_state["dashboard_range"] = (start_dt, end_dt)

start_date = pd.Timestamp(start_dt).date()
end_date = pd.Timestamp(end_dt).date()

# Filter daily metrics to selected date range
mask = (daily_metrics["date"].dt.normalize() >= pd.Timestamp(start_date)) & (
    daily_metrics["date"].dt.normalize() <= pd.Timestamp(end_date)
)
daily_metrics = daily_metrics[mask]

# Global activity category filter (applies to all charts below)
cat_options = ["RUN", "TRAIL_RUN", "HIKE", "RIDE"]
default_cat_selection = [cat for cat in cat_options if cat != "RIDE"]
selected_cats = st.multiselect(
    "Types d'activités",
    options=cat_options,
    default=default_cat_selection,
    help="Filtre appliqué aux graphiques ci-dessous.",
)

metric_definitions = {
    "Time": {
        "label": "Temps (s)",
        "acute": "acuteTimeSec",
        "chronic": "chronicTimeSec",
    },
    "Distance": {
        "label": "Distance (km)",
        "acute": "acuteDistanceKm",
        "chronic": "chronicDistanceKm",
    },
    "DistEq": {
        "label": "Distance équivalente (km)",
        "acute": "acuteDistanceEqKm",
        "chronic": "chronicDistanceEqKm",
    },
    "Trimp": {
        "label": "TRIMP",
        "acute": "acuteTrimp",
        "chronic": "chronicTrimp",
    },
    "Ascent": {
        "label": "Dénivelé positif (m)",
        "acute": "acuteAscentM",
        "chronic": "chronicAscentM",
    },
}

available_metrics: list[str] = [m for m in CONFIG_METRICS if m in metric_definitions]
for metric_key in metric_definitions.keys():
    if metric_key not in available_metrics:
        available_metrics.append(metric_key)
# Shared tabs for the two charts
tab_charge, tab_speed, tab_hr_speed = st.tabs(["Charge", "SpeedEq", "FC vs Vitesse"])

with tab_charge:
    st.subheader("Charge d'entraînement")
    selected_metric = st.selectbox(
        "Métrique",
        available_metrics,
        index=available_metrics.index("DistEq") if "DistEq" in available_metrics else 0,
        help="Sélectionne la métrique pour le graphique de charge.",
    )
    # Recompute acute/chronic including planned values
    col_names = {
        "Time": ("chronicTimeSec", "acuteTimeSec"),
        "Distance": ("chronicDistanceKm", "acuteDistanceKm"),
        "DistEq": ("chronicDistanceEqKm", "acuteDistanceEqKm"),
        "Trimp": ("chronicTrimp", "acuteTrimp"),
        "Ascent": ("chronicAscentM", "acuteAscentM"),
    }

    if selected_metric not in col_names:
        chart = _training_load_chart(
            daily_metrics, selected_metric, metric_definitions[selected_metric]
        )
        chart = chart.properties(width=CHART_WIDTH)
        st.altair_chart(chart, use_container_width=False)
    else:
        chronic_name, acute_name = col_names[selected_metric]

        buffer_start_date = (pd.Timestamp(start_date) - pd.Timedelta(days=50)).date()
        if buffer_start_date < min_date:
            buffer_start_date = min_date
        range_end_date = max(end_date, max_plan or end_date)

        daily_range_df = analytics.daily_range(
            athlete_id=athlete_id,
            metric_label=selected_metric,
            selected_types=selected_cats or None,
            start_date=buffer_start_date,
            end_date=range_end_date,
        )

        if daily_range_df.empty:
            chart = _training_load_chart(
                daily_metrics, selected_metric, metric_definitions[selected_metric]
            )
            chart = chart.properties(width=CHART_WIDTH)
            st.altair_chart(chart, use_container_width=False)
        else:
            daily_range_df = daily_range_df.copy()
            daily_range_df["date"] = pd.to_datetime(daily_range_df["date"], errors="coerce")
            daily_range_df = daily_range_df.dropna(subset=["date"])
            daily_range_df = daily_range_df.sort_values("date")
            daily_range_df["actual_value"] = pd.to_numeric(
                daily_range_df.get("actual_value"), errors="coerce"
            ).fillna(0.0)
            daily_range_df["planned_value"] = pd.to_numeric(
                daily_range_df.get("planned_value"), errors="coerce"
            ).fillna(0.0)

            start_ts = pd.Timestamp(start_date)
            range_end_ts = pd.Timestamp(range_end_date)
            today_ts = pd.Timestamp.today().normalize()

            daily_range_df["actual_acute"] = (
                daily_range_df["actual_value"].rolling(window=7, min_periods=1).mean()
            )
            daily_range_df["actual_chronic"] = (
                daily_range_df["actual_value"].rolling(window=28, min_periods=1).mean()
            )

            combined_for_plan = np.where(
                daily_range_df["date"] <= today_ts,
                daily_range_df["actual_value"],
                daily_range_df["planned_value"],
            )
            combined_for_plan = pd.to_numeric(combined_for_plan, errors="coerce")
            daily_range_df["planned_acute"] = (
                pd.Series(combined_for_plan).rolling(window=7, min_periods=1).mean().to_numpy()
            )
            daily_range_df["planned_chronic"] = (
                pd.Series(combined_for_plan).rolling(window=28, min_periods=1).mean().to_numpy()
            )

            daily_range_df.loc[
                daily_range_df["date"] <= today_ts, ["planned_chronic", "planned_acute"]
            ] = np.nan

            plot_df_base = daily_range_df[
                (daily_range_df["date"] >= start_ts) & (daily_range_df["date"] <= range_end_ts)
            ].copy()
            plot_df_base.loc[
                plot_df_base["date"] > today_ts, ["actual_chronic", "actual_acute"]
            ] = np.nan

            band_df = plot_df_base.dropna(subset=["actual_chronic"]).copy()
            band_df["lower"] = 0.75 * band_df["actual_chronic"]
            band_df["upper"] = 1.5 * band_df["actual_chronic"]

            planned_band_df = plot_df_base[
                (plot_df_base["date"] > today_ts) & plot_df_base["planned_chronic"].notna()
            ].copy()
            if not planned_band_df.empty:
                planned_band_df["lower"] = 0.75 * planned_band_df["planned_chronic"]
                planned_band_df["upper"] = 1.5 * planned_band_df["planned_chronic"]

            plot_rows: list[dict] = []
            for _, row in plot_df_base.iterrows():
                date_val = row["date"]
                is_future = bool(date_val > today_ts)
                actual_chronic_val = row.get("actual_chronic")
                actual_acute_val = row.get("actual_acute")
                planned_chronic_val = row.get("planned_chronic")
                planned_acute_val = row.get("planned_acute")

                if pd.notna(actual_chronic_val):
                    plot_rows.append(
                        {
                            "date": date_val,
                            "value": float(actual_chronic_val),
                            "series": "Charge chronique (réalisé)",
                            "is_planned": 0,
                            "is_future": int(is_future),
                        }
                    )
                if pd.notna(actual_acute_val):
                    plot_rows.append(
                        {
                            "date": date_val,
                            "value": float(actual_acute_val),
                            "series": "Charge aiguë (réalisé)",
                            "is_planned": 0,
                            "is_future": int(is_future),
                        }
                    )
                if pd.notna(planned_chronic_val):
                    plot_rows.append(
                        {
                            "date": date_val,
                            "value": float(planned_chronic_val),
                            "series": "Charge chronique (planifié)",
                            "is_planned": 1,
                            "is_future": int(is_future),
                        }
                    )
                if pd.notna(planned_acute_val):
                    plot_rows.append(
                        {
                            "date": date_val,
                            "value": float(planned_acute_val),
                            "series": "Charge aiguë (planifié)",
                            "is_planned": 1,
                            "is_future": int(is_future),
                        }
                    )

            plot_df = pd.DataFrame(plot_rows)

            if plot_df.empty:
                chart = _training_load_chart(
                    daily_metrics, selected_metric, metric_definitions[selected_metric]
                )
                st.altair_chart(chart, use_container_width=True)
            else:
                color_scale = alt.Scale(
                    domain=[
                        "Charge chronique (réalisé)",
                        "Charge aiguë (réalisé)",
                        "Charge chronique (planifié)",
                        "Charge aiguë (planifié)",
                    ],
                    range=["#1d4ed8", "#f97316", "#60a5fa", "#fb923c"],
                )

                stroke_dash = alt.condition(
                    (alt.datum.is_planned == 1) & (alt.datum.is_future == 1),
                    alt.value([6, 3]),
                    alt.value([1, 0]),
                )

                line_chart = (
                    alt.Chart(plot_df)
                    .mark_line(strokeWidth=2)
                    .encode(
                        x=alt.X("date:T", title="Date"),
                        y=alt.Y("value:Q", title=metric_definitions[selected_metric]["label"]),
                        color=alt.Color("series:N", scale=color_scale, title=""),
                        strokeDash=stroke_dash,
                        detail=["series", "is_future"],
                        tooltip=[
                            alt.Tooltip("date:T", title="Date"),
                            alt.Tooltip("series:N", title="Série"),
                            alt.Tooltip("value:Q", title="Valeur", format=".2f"),
                        ],
                    )
                )

                layers: list[alt.Chart] = []
                if not band_df.empty:
                    actual_fill = (
                        alt.Chart(band_df)
                        .mark_area(opacity=0.18, color="#2563eb")
                        .encode(
                            x=alt.X("date:T", title="Date"),
                            y=alt.Y("lower:Q", title=metric_definitions[selected_metric]["label"]),
                            y2="upper:Q",
                        )
                    )
                    layers.append(actual_fill)
                if "planned_band_df" in locals() and not planned_band_df.empty:
                    planned_fill = (
                        alt.Chart(planned_band_df)
                        .mark_area(opacity=0.18, color="#93c5fd")
                        .encode(
                            x=alt.X("date:T", title="Date"),
                            y=alt.Y("lower:Q", title=metric_definitions[selected_metric]["label"]),
                            y2="upper:Q",
                        )
                    )
                    layers.append(planned_fill)

                layers.append(line_chart)
                chart = alt.layer(*layers).properties(height=340)

                st.altair_chart(chart, use_container_width=True)

# --- Nuage d'activités: SpeedEq (km/h) vs Durée (h), couleur = FC moyenne ---
with tab_speed:
    st.subheader("Vitesse équivalente des activités")

    acts_path = storage.base_dir / "activities_metrics.csv"
    if acts_path.exists():
        acts_df = pd.read_csv(acts_path)
    else:
        acts_df = pd.DataFrame()

    if acts_df.empty:
        st.info("Aucune activité disponible pour le nuage SpeedEq.")
    else:
        # Everything below renders inside the SpeedEq tab
        acts_df = acts_df[acts_df.get("athleteId") == athlete_id].copy()
    # Keep only dates within selected range
    acts_df["date"] = pd.to_datetime(acts_df.get("startDate"), errors="coerce").dt.normalize()
    mask = (acts_df["date"] >= pd.Timestamp(start_date)) & (
        acts_df["date"] <= pd.Timestamp(end_date)
    )
    acts_df = acts_df[mask]
    # Apply category filter
    if selected_cats:
        acts_df["category"] = acts_df.get("category", pd.Series(dtype=str)).astype(str).str.upper()
        acts_df = acts_df[acts_df["category"].isin([c.upper() for c in selected_cats])]
    # Compute SpeedEq = DistEq / duration (km/h)
    dist_eq = pd.to_numeric(acts_df.get("distanceEqKm"), errors="coerce").fillna(0.0)
    time_sec = pd.to_numeric(acts_df.get("timeSec"), errors="coerce").fillna(0.0)
    with pd.option_context("mode.use_inf_as_na", True):
        speed_eq_kmh = (dist_eq / time_sec.replace(0, pd.NA)) * 3600.0
    acts_df["speedEqKmh"] = speed_eq_kmh.fillna(0.0)
    acts_df["durationH"] = (time_sec / 3600.0).astype(float)
    # Join Strava name from activities.csv for tooltips
    acts_info_path = storage.base_dir / "activities.csv"
    if acts_info_path.exists():
        acts_info = (
            pd.read_csv(acts_info_path, usecols=["activityId", "name"])
            if "activityId" in pd.read_csv(acts_info_path, nrows=0).columns
            else pd.DataFrame()
        )
    else:
        acts_info = pd.DataFrame()
    if not acts_info.empty and "activityId" in acts_df.columns:
        a_left = acts_df.copy()
        a_left["activityId"] = a_left["activityId"].astype(str)
        acts_info["activityId"] = acts_info["activityId"].astype(str)
        acts_df = a_left.merge(acts_info, on="activityId", how="left")
    # Prepare chart dataframe (include activityId for link building)
    keep_cols = [
        "activityId",
        "date",
        "durationH",
        "speedEqKmh",
        "avgHr",
        "distanceEqKm",
        "distanceKm",
        "ascentM",
        "name",
    ]
    cloud = acts_df[[c for c in keep_cols if c in acts_df.columns]].copy()
    cloud["avgHr"] = pd.to_numeric(cloud.get("avgHr"), errors="coerce")
    cloud = cloud.fillna({"avgHr": 0.0, "name": ""})
    if "activityId" in cloud.columns:
        cloud["activityId"] = cloud["activityId"].astype(str)
        base_page = "Activity"
        cloud["activityUrl"] = (
            base_page + "?activityId=" + cloud["activityId"] + "&athleteId=" + str(athlete_id)
        )

    cloud_chart = (
        alt.Chart(cloud)
        .mark_circle(size=60, opacity=0.85)
        .encode(
            x=alt.X("durationH:Q", title="Durée (h)"),
            y=alt.Y("speedEqKmh:Q", title="Vitesse équivalente (km/h)"),
            color=alt.Color("avgHr:Q", scale=alt.Scale(scheme="yelloworangered"), title="FC moy."),
            href=alt.Href("activityUrl:N"),
            tooltip=[
                alt.Tooltip("date:T", title="Date"),
                alt.Tooltip("name:N", title="Nom"),
                alt.Tooltip("distanceEqKm:Q", title="Dist. équiv. (km)", format=".2f"),
                alt.Tooltip("distanceKm:Q", title="Distance (km)", format=".2f"),
                alt.Tooltip("ascentM:Q", title="D+ (m)", format=".0f"),
                alt.Tooltip("durationH:Q", title="Durée (h)", format=".2f"),
                alt.Tooltip("speedEqKmh:Q", title="SpeedEq (km/h)", format=".2f"),
                alt.Tooltip("avgHr:Q", title="FC moy.", format=".0f"),
            ],
        )
        .properties(height=360)
    )
    st.altair_chart(cloud_chart, use_container_width=True)

# --- HR vs Speed Graph (Cluster-based) ---
with tab_hr_speed:
    st.subheader("Relation FC vs Vitesse")

    @st.cache_data(ttl=3600)
<<<<<<< HEAD
    def _load_hr_speed_data(athlete_id: str, start_date: pd.Timestamp, end_date: pd.Timestamp, categories: List[str]) -> Tuple[pd.DataFrame, Optional[float], Optional[float], Optional[float], Optional[float]]:
        """Load and preprocess HR vs Speed data for all activities in date range."""
=======
    def _load_hr_speed_data(athlete_id: str, start_date: pd.Timestamp, end_date: pd.Timestamp, categories: List[str], min_cluster_percent: float = 5.0) -> Tuple[pd.DataFrame, Optional[float], Optional[float], Optional[float], Optional[float]]:
        """Load and preprocess HR vs Speed data for all activities in date range.
        
        Returns cluster centers with their standard deviations instead of all data points.
        
        Args:
            min_cluster_percent: Minimum percentage of total points a cluster must contain to be included (default: 5.0%)
        """
>>>>>>> db9307e3
        # Get activities in date range
        acts_df = storage.read_csv("activities_metrics.csv")
        if acts_df.empty:
            return pd.DataFrame(), None, None, None, None

        acts_df = acts_df[acts_df.get("athleteId") == athlete_id].copy()
        acts_df["date"] = pd.to_datetime(acts_df.get("startDate"), errors="coerce").dt.normalize()
        mask = (acts_df["date"] >= pd.Timestamp(start_date)) & (acts_df["date"] <= pd.Timestamp(end_date))
        acts_df = acts_df[mask]

        # Apply category filter
        if categories:
            acts_df["category"] = acts_df.get("category", pd.Series(dtype=str)).astype(str).str.upper()
            acts_df = acts_df[acts_df["category"].isin([c.upper() for c in categories])]

        # Get activities info to check for timeseries
        activities_info = storage.read_csv("activities.csv")
        if not activities_info.empty:
            activities_info = activities_info[activities_info.get("athleteId") == athlete_id].copy()
            activities_info["activityId"] = activities_info["activityId"].astype(str)
            acts_df["activityId"] = acts_df["activityId"].astype(str)
            acts_df = acts_df.merge(
                activities_info[["activityId", "hasTimeseries"]],
                on="activityId",
                how="left",
            )
            # Filter to activities with timeseries
            acts_df = acts_df[acts_df.get("hasTimeseries", pd.Series(dtype=bool)) == True]
        else:
            # If no activities info, check if timeseries file exists
            acts_df = acts_df.copy()
            acts_df["activityId"] = acts_df["activityId"].astype(str)
            acts_df["hasTimeseries"] = acts_df["activityId"].apply(
                lambda aid: (cfg.timeseries_dir / f"{aid}.csv").exists()
            )
            acts_df = acts_df[acts_df["hasTimeseries"] == True]

        if acts_df.empty:
            return pd.DataFrame(), None, None, None, None

        # Collect all HR and Speed data
        all_data = []

        for _, row in acts_df.iterrows():
            activity_id = str(row.get("activityId", ""))
            if not activity_id:
                continue

            # Try to load precomputed metrics_ts first
            metrics_ts = speed_profile_service.load_metrics_ts(activity_id)
            if metrics_ts is None or metrics_ts.empty:
                # Process timeseries if not precomputed
                result = speed_profile_service.process_timeseries(activity_id, strategy="cluster")
                if result is None:
                    continue
                # Save for future use
                speed_profile_service.save_metrics_ts(activity_id, result)
                # Extract data from result
                if result.hr_shifted is not None and result.speed_smooth is not None:
                    df_act = pd.DataFrame({
                        "hr": result.hr_shifted.values,
                        "speed": result.speed_smooth.values,
                        "activityId": activity_id,
                    })
                    if result.clusters is not None and len(result.clusters) == len(df_act):
                        df_act["cluster"] = result.clusters
                    all_data.append(df_act)
            else:
                # Use precomputed data
                if "hr_shifted" in metrics_ts.columns and "speed_smooth" in metrics_ts.columns:
                    df_act = pd.DataFrame({
                        "hr": metrics_ts["hr_shifted"].values,
                        "speed": metrics_ts["speed_smooth"].values,
                        "activityId": activity_id,
                    })
                    if "cluster" in metrics_ts.columns and len(metrics_ts["cluster"]) == len(df_act):
                        df_act["cluster"] = metrics_ts["cluster"].values
                    all_data.append(df_act)

        if not all_data:
            return pd.DataFrame(), None, None, None, None

<<<<<<< HEAD
        combined_df = pd.concat(all_data, ignore_index=True)
        combined_df = combined_df.dropna(subset=["hr", "speed"])

        if combined_df.empty:
            return pd.DataFrame(), None, None, None, None

        # Compute linear regression on all data
        x_values = combined_df["hr"].values
        y_values = combined_df["speed"].values

        if len(x_values) < 2:
            return combined_df, None, None, None, None

        slope, intercept, r_value, p_value, std_err = stats.linregress(x_values, y_values)
        r_squared = r_value**2

        return combined_df, slope, intercept, r_squared, std_err
=======
        # Compute cluster centers for each activity separately
        n_clusters = cfg.n_cluster
        cluster_centers_list = []
        
        for df_act in all_data:
            activity_id = df_act["activityId"].iloc[0]
            df_act = df_act.dropna(subset=["hr", "speed"])
            
            if df_act.empty:
                continue
            
            total_points = len(df_act)
            min_points_per_cluster = max(1, int(total_points * min_cluster_percent / 100.0))
            min_allowed_points = max(min_points_per_cluster, 20)  # At least 20 points or percentage threshold
            
            # Prepare data for clustering (use individual activity's data)
            X = df_act[["hr", "speed"]].values
            
            if len(X) < n_clusters:
                continue
            
            # Perform KMeans clustering for this activity
            kmeans = KMeans(n_clusters=n_clusters, random_state=42, n_init=10)
            clusters = kmeans.fit_predict(X)
            df_act["cluster"] = clusters
            
            # Compute cluster centers and standard deviations for this activity
            # Filter out clusters with less than min_cluster_percent of total points or less than 20 points
            for cluster_id in range(n_clusters):
                cluster_data = df_act[df_act["cluster"] == cluster_id]
                cluster_count = len(cluster_data)
                
                # Skip clusters that are too small (outliers)
                if cluster_count < min_allowed_points:
                    continue
                
                if cluster_count > 0:
                    hr_mean = cluster_data["hr"].mean()
                    speed_mean = cluster_data["speed"].mean()
                    
                    # Skip clusters with mean speed less than 6 km/h
                    if speed_mean < 6:
                        continue
                    
                    hr_std = cluster_data["hr"].std()
                    speed_std = cluster_data["speed"].std()
                    
                    cluster_centers_list.append({
                        "hr": hr_mean,
                        "speed": speed_mean,
                        "hr_std": hr_std if not pd.isna(hr_std) else 0.0,
                        "speed_std": speed_std if not pd.isna(speed_std) else 0.0,
                        "cluster": cluster_id,
                        "activityId": activity_id,
                        "count": cluster_count,
                    })
        
        if not cluster_centers_list:
            return pd.DataFrame(), None, None, None, None
        
        centers_df = pd.DataFrame(cluster_centers_list)
        
        # Load activity names and dates from activities.csv
        activities_info = storage.read_csv("activities.csv")
        if not activities_info.empty:
            activities_info = activities_info[activities_info.get("athleteId") == athlete_id].copy()
            activities_info["activityId"] = activities_info["activityId"].astype(str)
            centers_df["activityId"] = centers_df["activityId"].astype(str)
            
            # Merge name and startTime
            merge_cols = ["activityId"]
            if "name" in activities_info.columns:
                merge_cols.append("name")
            if "startTime" in activities_info.columns:
                merge_cols.append("startTime")
            
            centers_df = centers_df.merge(
                activities_info[merge_cols],
                on="activityId",
                how="left",
            )
            
            # Format date for display
            if "startTime" in centers_df.columns:
                centers_df["activity_date"] = pd.to_datetime(centers_df["startTime"], errors="coerce")
                centers_df["activity_date_str"] = centers_df["activity_date"].dt.strftime("%Y-%m-%d")
            else:
                centers_df["activity_date_str"] = ""
            
            # Ensure name exists
            if "name" not in centers_df.columns:
                centers_df["name"] = ""
            centers_df["name"] = centers_df["name"].fillna("").astype(str)
            
            # Ensure date_str exists
            if "activity_date_str" not in centers_df.columns:
                centers_df["activity_date_str"] = ""
            centers_df["activity_date_str"] = centers_df["activity_date_str"].fillna("").astype(str)
        else:
            # If no activities info, create empty columns
            centers_df["name"] = ""
            centers_df["activity_date_str"] = ""
        
        # Compute weighted linear regression on all cluster centers
        # Using speed as x (independent) and hr as y (dependent)
        # Weights are inversely proportional to the standard deviation
        x_values = centers_df["speed"].values
        y_values = centers_df["hr"].values
        
        # Compute weights: inverse of speed_std (uncertainty in the independent variable)
        # Add small epsilon to avoid division by zero
        epsilon = 1e-6
        speed_std_values = centers_df["speed_std"].values
        
        # Weight = 1 / (speed_std + epsilon) - clusters with larger std have less weight
        weights = 1.0 / (speed_std_values + epsilon)

        if len(x_values) < 2:
            return centers_df, None, None, None, None

        # Weighted least squares: y = slope * x + intercept
        # Build design matrix for [x, 1]
        A = np.vstack([x_values, np.ones(len(x_values))]).T
        
        # Apply weights
        W = np.diag(weights)
        A_weighted = np.sqrt(W) @ A
        y_weighted = np.sqrt(W) @ y_values
        
        # Solve weighted least squares: (A^T * W * A) * params = A^T * W * y
        params, residuals, rank, s = np.linalg.lstsq(A_weighted, y_weighted, rcond=None)
        slope, intercept = params
        
        # Calculate R-squared for weighted regression
        y_pred = slope * x_values + intercept
        ss_res = np.sum(weights * (y_values - y_pred)**2)
        ss_tot = np.sum(weights * (y_values - np.average(y_values, weights=weights))**2)
        r_squared = 1 - (ss_res / ss_tot) if ss_tot > 0 else 0.0
        
        # Calculate weighted standard error
        if len(x_values) > 2:
            dof = len(x_values) - 2  # degrees of freedom
            mse = ss_res / dof if dof > 0 else 0.0
            std_err = np.sqrt(mse)
        else:
            std_err = 0.0

        return centers_df, slope, intercept, r_squared, std_err
>>>>>>> db9307e3

    # Load data
    hr_speed_df, slope, intercept, r_squared, std_err = _load_hr_speed_data(
        athlete_id, start_date, end_date, selected_cats
    )

    if hr_speed_df.empty:
        st.info("Aucune donnée de timeseries disponible pour la période sélectionnée.")
    else:
<<<<<<< HEAD
        # Create scatter plot
        chart_df = hr_speed_df.copy()

        # Color by cluster if available
        if "cluster" in chart_df.columns:
            color_encoding = alt.Color("cluster:O", scale=alt.Scale(scheme="viridis"), title="Cluster")
        else:
            color_encoding = alt.Color("activityId:N", scale=alt.Scale(scheme="category20"), title="Activité")

        scatter = (
            alt.Chart(chart_df)
            .mark_circle(size=30, opacity=0.6)
            .encode(
                x=alt.X("hr:Q", title="Fréquence cardiaque (bpm)"),
                y=alt.Y("speed:Q", title="Vitesse (km/h)"),
=======
        # Create scatter plot of cluster centers with error bars
        chart_df = hr_speed_df.copy()

        # Prepare data for error bars (uncertainty based on std)
        chart_df["hr_upper"] = chart_df["hr"] + chart_df["hr_std"]
        chart_df["hr_lower"] = chart_df["hr"] - chart_df["hr_std"]
        chart_df["speed_upper"] = chart_df["speed"] + chart_df["speed_std"]
        chart_df["speed_lower"] = chart_df["speed"] - chart_df["speed_std"]

        # Color by cluster
        color_encoding = alt.Color("cluster:O", scale=alt.Scale(scheme="viridis"), title="Cluster")

        # Plot cluster centers (HR on y-axis, Speed on x-axis)
        centers = (
            alt.Chart(chart_df)
            .mark_circle(size=100, opacity=0.8, stroke="black", strokeWidth=2)
            .encode(
                x=alt.X("speed:Q", title="Vitesse (km/h)", scale=alt.Scale(domain=[4, 24])),
                y=alt.Y("hr:Q", title="Fréquence cardiaque (bpm)", scale=alt.Scale(domain=[80, 210])),
>>>>>>> db9307e3
                color=color_encoding,
                tooltip=[
                    alt.Tooltip("hr:Q", title="FC (bpm)", format=".1f"),
                    alt.Tooltip("speed:Q", title="Vitesse (km/h)", format=".1f"),
<<<<<<< HEAD
                    alt.Tooltip("activityId:N", title="Activité"),
                ],
            )
        )

        # Add regression line if available
        if slope is not None and intercept is not None:
            hr_range = [chart_df["hr"].min(), chart_df["hr"].max()]
            regression_data = pd.DataFrame({
                "hr": hr_range,
                "speed": [slope * hr + intercept for hr in hr_range],
=======
                    alt.Tooltip("hr_std:Q", title="FC std (bpm)", format=".1f"),
                    alt.Tooltip("speed_std:Q", title="Vitesse std (km/h)", format=".1f"),
                    alt.Tooltip("cluster:O", title="Cluster"),
                    alt.Tooltip("name:N", title="Activité"),
                    alt.Tooltip("activity_date_str:N", title="Date"),
                    alt.Tooltip("count:Q", title="Nombre de points"),
                ],
            )
        )

        # Add horizontal error bars (uncertainty in Speed, now on x-axis)
        speed_error_bars = (
            alt.Chart(chart_df)
            .mark_rule(strokeWidth=2, opacity=0.6)
            .encode(
                x=alt.X("speed_lower:Q", title="Vitesse (km/h)", scale=alt.Scale(domain=[4, 24])),
                x2="speed_upper:Q",
                y=alt.Y("hr:Q", title="Fréquence cardiaque (bpm)", scale=alt.Scale(domain=[80, 210])),
                color=color_encoding,
            )
        )

        # Add vertical error bars (uncertainty in HR, now on y-axis)
        hr_error_bars = (
            alt.Chart(chart_df)
            .mark_rule(strokeWidth=2, opacity=0.6)
            .encode(
                x=alt.X("speed:Q", title="Vitesse (km/h)", scale=alt.Scale(domain=[4, 24])),
                y=alt.Y("hr_lower:Q", title="Fréquence cardiaque (bpm)", scale=alt.Scale(domain=[80, 210])),
                y2="hr_upper:Q",
                color=color_encoding,
            )
        )

        # Add regression line if available
        if slope is not None and intercept is not None:
            # Regression: hr = slope * speed + intercept
            speed_range = [4, 24]  # Use fixed range
            regression_data = pd.DataFrame({
                "speed": speed_range,
                "hr": [slope * speed + intercept for speed in speed_range],
>>>>>>> db9307e3
            })

            regression_line = (
                alt.Chart(regression_data)
                .mark_line(color="red", strokeWidth=2)
<<<<<<< HEAD
                .encode(x="hr:Q", y="speed:Q")
=======
                .encode(
                    x=alt.X("speed:Q", scale=alt.Scale(domain=[4, 24])),
                    y=alt.Y("hr:Q", scale=alt.Scale(domain=[80, 210]))
                )
>>>>>>> db9307e3
            )

            # Add confidence interval
            if std_err is not None:
<<<<<<< HEAD
                regression_data["upper"] = regression_data["speed"] + std_err
                regression_data["lower"] = regression_data["speed"] - std_err
=======
                regression_data["upper"] = regression_data["hr"] + std_err
                regression_data["lower"] = regression_data["hr"] - std_err
>>>>>>> db9307e3

                confidence_band = (
                    alt.Chart(regression_data)
                    .mark_area(opacity=0.2, color="red")
                    .encode(
<<<<<<< HEAD
                        x="hr:Q",
                        y="upper:Q",
=======
                        x=alt.X("speed:Q", scale=alt.Scale(domain=[4, 24])),
                        y=alt.Y("upper:Q", scale=alt.Scale(domain=[80, 210])),
>>>>>>> db9307e3
                        y2="lower:Q",
                    )
                )

<<<<<<< HEAD
                chart = alt.layer(confidence_band, scatter, regression_line)
            else:
                chart = alt.layer(scatter, regression_line)

            # Add formula text
            formula_text = f"y = {slope:.2f}x + {intercept:.2f}\nR² = {r_squared:.3f}"
            st.caption(formula_text)
        else:
            chart = scatter
=======
                chart = alt.layer(confidence_band, speed_error_bars, hr_error_bars, centers, regression_line)
            else:
                chart = alt.layer(speed_error_bars, hr_error_bars, centers, regression_line)

            formula_text = f"FC = {slope:.2f} × Vitesse + {intercept:.2f}\nR² = {r_squared:.3f}"
            st.caption(formula_text)
        else:
            chart = alt.layer(speed_error_bars, hr_error_bars, centers)
>>>>>>> db9307e3

        chart = chart.properties(height=500, width=CHART_WIDTH)
        st.altair_chart(chart, use_container_width=True)<|MERGE_RESOLUTION|>--- conflicted
+++ resolved
@@ -7,10 +7,8 @@
 import pandas as pd
 import scipy.stats as stats
 import streamlit as st
-<<<<<<< HEAD
-=======
 from sklearn.cluster import KMeans
->>>>>>> db9307e3
+from typing import List, Tuple, Optional
 from typing import List, Tuple, Optional
 
 from config import METRICS as CONFIG_METRICS
@@ -558,10 +556,6 @@
     st.subheader("Relation FC vs Vitesse")
 
     @st.cache_data(ttl=3600)
-<<<<<<< HEAD
-    def _load_hr_speed_data(athlete_id: str, start_date: pd.Timestamp, end_date: pd.Timestamp, categories: List[str]) -> Tuple[pd.DataFrame, Optional[float], Optional[float], Optional[float], Optional[float]]:
-        """Load and preprocess HR vs Speed data for all activities in date range."""
-=======
     def _load_hr_speed_data(athlete_id: str, start_date: pd.Timestamp, end_date: pd.Timestamp, categories: List[str], min_cluster_percent: float = 5.0) -> Tuple[pd.DataFrame, Optional[float], Optional[float], Optional[float], Optional[float]]:
         """Load and preprocess HR vs Speed data for all activities in date range.
         
@@ -570,7 +564,6 @@
         Args:
             min_cluster_percent: Minimum percentage of total points a cluster must contain to be included (default: 5.0%)
         """
->>>>>>> db9307e3
         # Get activities in date range
         acts_df = storage.read_csv("activities_metrics.csv")
         if acts_df.empty:
@@ -653,25 +646,6 @@
         if not all_data:
             return pd.DataFrame(), None, None, None, None
 
-<<<<<<< HEAD
-        combined_df = pd.concat(all_data, ignore_index=True)
-        combined_df = combined_df.dropna(subset=["hr", "speed"])
-
-        if combined_df.empty:
-            return pd.DataFrame(), None, None, None, None
-
-        # Compute linear regression on all data
-        x_values = combined_df["hr"].values
-        y_values = combined_df["speed"].values
-
-        if len(x_values) < 2:
-            return combined_df, None, None, None, None
-
-        slope, intercept, r_value, p_value, std_err = stats.linregress(x_values, y_values)
-        r_squared = r_value**2
-
-        return combined_df, slope, intercept, r_squared, std_err
-=======
         # Compute cluster centers for each activity separately
         n_clusters = cfg.n_cluster
         cluster_centers_list = []
@@ -820,7 +794,6 @@
             std_err = 0.0
 
         return centers_df, slope, intercept, r_squared, std_err
->>>>>>> db9307e3
 
     # Load data
     hr_speed_df, slope, intercept, r_squared, std_err = _load_hr_speed_data(
@@ -830,23 +803,6 @@
     if hr_speed_df.empty:
         st.info("Aucune donnée de timeseries disponible pour la période sélectionnée.")
     else:
-<<<<<<< HEAD
-        # Create scatter plot
-        chart_df = hr_speed_df.copy()
-
-        # Color by cluster if available
-        if "cluster" in chart_df.columns:
-            color_encoding = alt.Color("cluster:O", scale=alt.Scale(scheme="viridis"), title="Cluster")
-        else:
-            color_encoding = alt.Color("activityId:N", scale=alt.Scale(scheme="category20"), title="Activité")
-
-        scatter = (
-            alt.Chart(chart_df)
-            .mark_circle(size=30, opacity=0.6)
-            .encode(
-                x=alt.X("hr:Q", title="Fréquence cardiaque (bpm)"),
-                y=alt.Y("speed:Q", title="Vitesse (km/h)"),
-=======
         # Create scatter plot of cluster centers with error bars
         chart_df = hr_speed_df.copy()
 
@@ -866,24 +822,10 @@
             .encode(
                 x=alt.X("speed:Q", title="Vitesse (km/h)", scale=alt.Scale(domain=[4, 24])),
                 y=alt.Y("hr:Q", title="Fréquence cardiaque (bpm)", scale=alt.Scale(domain=[80, 210])),
->>>>>>> db9307e3
                 color=color_encoding,
                 tooltip=[
                     alt.Tooltip("hr:Q", title="FC (bpm)", format=".1f"),
                     alt.Tooltip("speed:Q", title="Vitesse (km/h)", format=".1f"),
-<<<<<<< HEAD
-                    alt.Tooltip("activityId:N", title="Activité"),
-                ],
-            )
-        )
-
-        # Add regression line if available
-        if slope is not None and intercept is not None:
-            hr_range = [chart_df["hr"].min(), chart_df["hr"].max()]
-            regression_data = pd.DataFrame({
-                "hr": hr_range,
-                "speed": [slope * hr + intercept for hr in hr_range],
-=======
                     alt.Tooltip("hr_std:Q", title="FC std (bpm)", format=".1f"),
                     alt.Tooltip("speed_std:Q", title="Vitesse std (km/h)", format=".1f"),
                     alt.Tooltip("cluster:O", title="Cluster"),
@@ -925,58 +867,32 @@
             regression_data = pd.DataFrame({
                 "speed": speed_range,
                 "hr": [slope * speed + intercept for speed in speed_range],
->>>>>>> db9307e3
             })
 
             regression_line = (
                 alt.Chart(regression_data)
                 .mark_line(color="red", strokeWidth=2)
-<<<<<<< HEAD
-                .encode(x="hr:Q", y="speed:Q")
-=======
                 .encode(
                     x=alt.X("speed:Q", scale=alt.Scale(domain=[4, 24])),
                     y=alt.Y("hr:Q", scale=alt.Scale(domain=[80, 210]))
                 )
->>>>>>> db9307e3
             )
 
             # Add confidence interval
             if std_err is not None:
-<<<<<<< HEAD
-                regression_data["upper"] = regression_data["speed"] + std_err
-                regression_data["lower"] = regression_data["speed"] - std_err
-=======
                 regression_data["upper"] = regression_data["hr"] + std_err
                 regression_data["lower"] = regression_data["hr"] - std_err
->>>>>>> db9307e3
 
                 confidence_band = (
                     alt.Chart(regression_data)
                     .mark_area(opacity=0.2, color="red")
                     .encode(
-<<<<<<< HEAD
-                        x="hr:Q",
-                        y="upper:Q",
-=======
                         x=alt.X("speed:Q", scale=alt.Scale(domain=[4, 24])),
                         y=alt.Y("upper:Q", scale=alt.Scale(domain=[80, 210])),
->>>>>>> db9307e3
                         y2="lower:Q",
                     )
                 )
 
-<<<<<<< HEAD
-                chart = alt.layer(confidence_band, scatter, regression_line)
-            else:
-                chart = alt.layer(scatter, regression_line)
-
-            # Add formula text
-            formula_text = f"y = {slope:.2f}x + {intercept:.2f}\nR² = {r_squared:.3f}"
-            st.caption(formula_text)
-        else:
-            chart = scatter
-=======
                 chart = alt.layer(confidence_band, speed_error_bars, hr_error_bars, centers, regression_line)
             else:
                 chart = alt.layer(speed_error_bars, hr_error_bars, centers, regression_line)
@@ -985,7 +901,6 @@
             st.caption(formula_text)
         else:
             chart = alt.layer(speed_error_bars, hr_error_bars, centers)
->>>>>>> db9307e3
 
         chart = chart.properties(height=500, width=CHART_WIDTH)
         st.altair_chart(chart, use_container_width=True)